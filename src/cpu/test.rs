--- conflicted
+++ resolved
@@ -1,10 +1,10 @@
-use io_bus::{test::Loopback, VoidIO};
+use super::*;
+use super::Cpu as GenCpu;
 use rstest::rstest;
 use rstest::rstest_parametrize;
 use std::cell::RefCell;
 use std::rc::Rc;
-use super::*;
-use super::Cpu as GenCpu;
+use io_bus::{VoidIO, test::Loopback};
 
 type Cpu = GenCpu<PlainMemory, VoidIO, VoidIO>;
 type PlainMemoryCpu<O, I> = GenCpu<PlainMemory, O, I>;
@@ -1161,35 +1161,25 @@
 fn shld_should_store_hl_pair(mut cpu: Cpu) {
     let hl = 0xd1f2;
     let addr = 0x2031;
-
     cpu.set_hl(hl);
 
     cpu.exec(Shld(addr));
 
-<<<<<<< HEAD
-    assert_eq!(Ok(0xf2), cpu.mmu.read_byte(addr));
-    assert_eq!(Ok(0xd1), cpu.mmu.read_byte(addr + 1));
-=======
     assert_eq!(Ok(cpu.state.l.val), cpu.mmu.read_byte(addr));
     assert_eq!(Ok(cpu.state.h.val), cpu.mmu.read_byte(addr + 1));
->>>>>>> a959a48f
 }
 
 #[rstest]
 fn lhld_should_load_hl_pair(mut cpu: Cpu) {
+    let hl = 0xd1f2;
     let addr = 0x2031;
-<<<<<<< HEAD
-    cpu.mmu.write_byte(addr, 0xff);
-    cpu.mmu.write_byte(addr + 1, 0x03);
-=======
 
     cpu.mmu.write_byte(addr, 0xf2);
     cpu.mmu.write_byte(addr + 1, 0xd1);
->>>>>>> a959a48f
 
     cpu.exec(Lhld(addr));
 
-    assert_eq!(cpu.hl(), 0x03ff);
+    assert_eq!(cpu.hl(), hl);
 }
 
 #[rstest]
@@ -1600,7 +1590,7 @@
     #[test]
     fn output_should_send_accumulator_to_output_bus() {
         #[derive(Default)]
-        struct Out { id: RefCell<Option<Byte>>, data: RefCell<Option<Byte>> };
+        struct Out {id: RefCell<Option<Byte>>, data: RefCell<Option<Byte>>};
         impl OutputBus for Out {
             fn send(&self, id: Byte, data: Byte) {
                 self.id.replace(Some(id));
@@ -1711,6 +1701,7 @@
 
         assert!(cpu.interrupt_enabled);
     }
+
 }
 
 #[rstest]
